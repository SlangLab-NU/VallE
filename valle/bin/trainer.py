#!/usr/bin/env python3
# Copyright    2021-2022  Xiaomi Corp.        (authors: Fangjun Kuang,
#                                                       Wei Kang,
#                                                       Mingshuang Luo)
# Copyright    2023                           (authors: Feiteng Li)
#
# See ../../../../LICENSE for clarification regarding multiple authors
#
# Licensed under the Apache License, Version 2.0 (the "License");
# you may not use this file except in compliance with the License.
# You may obtain a copy of the License at
#
#     http://www.apache.org/licenses/LICENSE-2.0
#
# Unless required by applicable law or agreed to in writing, software
# distributed under the License is distributed on an "AS IS" BASIS,
# WITHOUT WARRANTIES OR CONDITIONS OF ANY KIND, either express or implied.
# See the License for the specific language governing permissions and
# limitations under the License.
"""
Usage:
python3 bin/trainer.py \
    --decoder-dim 1024 --nhead 16 --num-decoder-layers 12 \
    --max-duration 40 --model-name valle \
    --exp-dir exp/valle
    --dtype "bfloat16" \
"""

import argparse
import copy
import logging
import os
from contextlib import nullcontext

os.environ["PROTOCOL_BUFFERS_PYTHON_IMPLEMENTATION"] = "python"

import random
import warnings
from pathlib import Path
from shutil import copyfile
from typing import Any, Dict, Optional, Tuple, Union

import torch
import torch.multiprocessing as mp
import torch.nn as nn
from icefall.checkpoint import load_checkpoint, remove_checkpoints
from icefall.checkpoint import save_checkpoint as save_checkpoint_impl
from icefall.checkpoint import (
    save_checkpoint_with_global_batch_idx,
    update_averaged_model,
)
from icefall.dist import cleanup_dist, setup_dist
from icefall.env import get_env_info
from icefall.hooks import register_inf_check_hooks
from icefall.utils import AttributeDict, MetricsTracker, setup_logger, str2bool
from lhotse import CutSet
from lhotse.cut import Cut
from lhotse.dataset.sampling.base import CutSampler
from lhotse.utils import fix_random_seed
from torch import Tensor
from torch.cuda.amp import GradScaler
from torch.nn.parallel import DistributedDataParallel as DDP
from torch.utils.tensorboard import SummaryWriter

from valle.data import TtsDataModule
from valle.models import add_model_arguments, get_model
from valle.modules.optim import Eden, Eve, ScaledAdam
from valle.modules.scheduler import get_scheduler

LRSchedulerType = torch.optim.lr_scheduler._LRScheduler


def set_batch_count(model: Union[nn.Module, DDP], batch_count: float) -> None:
    if isinstance(model, DDP):
        # get underlying nn.Module
        model = model.module

    for module in model.modules():
        if hasattr(module, "batch_count"):
            module.batch_count = batch_count


def get_parser():
    parser = argparse.ArgumentParser(
        formatter_class=argparse.ArgumentDefaultsHelpFormatter
    )

    parser.add_argument(
        "--world-size",
        type=int,
        default=1,
        help="Number of GPUs for DDP training.",
    )

    parser.add_argument(
        "--master-port",
        type=int,
        default=12354,
        help="Master port to use for DDP training.",
    )

    parser.add_argument(
        "--tensorboard",
        type=str2bool,
        default=True,
        help="Should various information be logged in tensorboard.",
    )

    parser.add_argument(
        "--num-epochs",
        type=int,
        default=20,
        help="Number of epochs to train.",
    )

    parser.add_argument(
        "--start-epoch",
        type=int,
        default=1,
        help="""Resume training from this epoch. It should be positive.
        If larger than 1, it will load checkpoint from
        exp-dir/epoch-{start_epoch-1}.pt
        """,
    )

    parser.add_argument(
        "--start-batch",
        type=int,
        default=0,
        help="""If positive, --start-epoch is ignored and
        it loads the checkpoint from exp-dir/checkpoint-{start_batch}.pt
        """,
    )

    parser.add_argument(
        "--exp-dir",
        type=str,
        default="exp/valle_dev",
        help="""The experiment dir.
        It specifies the directory where all training related
        files, e.g., checkpoints, log, etc, are saved
        """,
    )

    parser.add_argument(
        "--optimizer-name",
        type=str,
        default="ScaledAdam",
        help="The optimizer.",
    )
    parser.add_argument(
        "--scheduler-name",
        type=str,
        default="Eden",
        help="The scheduler.",
    )
    parser.add_argument(
        "--base-lr", type=float, default=0.05, help="The base learning rate."
    )
    parser.add_argument(
        "--warmup-steps",
        type=int,
        default=200,
        help="""Number of steps that affects how rapidly the learning rate
        decreases. We suggest not to change this.""",
    )

    parser.add_argument(
        "--seed",
        type=int,
        default=42,
        help="The seed for random generators intended for reproducibility",
    )

    parser.add_argument(
        "--inf-check",
        type=str2bool,
        default=False,
        help="Add hooks to check for infinite module outputs and gradients.",
    )

    parser.add_argument(
        "--save-every-n",
        type=int,
        default=10000,
        help="""Save checkpoint after processing this number of batches"
        periodically. We save checkpoint to exp-dir/ whenever
        params.batch_idx_train % save_every_n == 0. The checkpoint filename
        has the form: f'exp-dir/checkpoint-{params.batch_idx_train}.pt'
        Note: It also saves checkpoint to `exp-dir/epoch-xxx.pt` at the
        end of each epoch where `xxx` is the epoch number counting from 0.
        """,
    )
    parser.add_argument(
        "--valid-interval",
        type=int,
        default=10000,
        help="""Run validation if batch_idx % valid_interval is 0.""",
    )

    parser.add_argument(
        "--keep-last-k",
        type=int,
        default=20,
        help="""Only keep this number of checkpoints on disk.
        For instance, if it is 3, there are only 3 checkpoints
        in the exp-dir with filenames `checkpoint-xxx.pt`.
        It does not affect checkpoints with name `epoch-xxx.pt`.
        """,
    )

    parser.add_argument(
        "--average-period",
        type=int,
        default=0,
        help="""Update the averaged model, namely `model_avg`, after processing
        this number of batches. `model_avg` is a separate version of model,
        in which each floating-point parameter is the average of all the
        parameters from the start of training. Each time we take the average,
        we do: `model_avg = model * (average_period / batch_idx_train) +
            model_avg * ((batch_idx_train - average_period) / batch_idx_train)`.
        """,
    )

    parser.add_argument(
        "--accumulate-grad-steps",
        type=int,
        default=1,
        help="""update gradient when batch_idx_train % accumulate_grad_steps == 0.
        """,
    )

    parser.add_argument(
        "--dtype",
        type=str,
        default="float32",
        help="Training dtype: float32 bfloat16 float16.",
    )

    parser.add_argument(
        "--filter-min-duration",
        type=float,
        default=0.0,
        help="Keep only utterances with duration > this.",
    )
    parser.add_argument(
        "--filter-max-duration",
        type=float,
        default=20.0,
        help="Keep only utterances with duration < this.",
    )

    parser.add_argument(
        "--train-stage",
        type=int,
        default=0,
        help="""0: train all modules, For VALL-E, support 1: AR Decoder 2: NAR Decoder(s)
        """,
    )

    parser.add_argument(
        "--visualize",
        type=str2bool,
        default=False,
        help="visualize model results in eval step.",
    )

    add_model_arguments(parser)

    return parser


def get_params() -> AttributeDict:
    """Return a dict containing training parameters.

    All training related parameters that are not passed from the commandline
    are saved in the variable `params`.

    Commandline options are merged into `params` after they are parsed, so
    you can also access them via `params`.

    Explanation of options saved in `params`:

        - best_train_loss: Best training loss so far. It is used to select
                           the model that has the lowest training loss. It is
                           updated during the training.

        - best_valid_loss: Best validation loss so far. It is used to select
                           the model that has the lowest validation loss. It is
                           updated during the training.

        - best_train_epoch: It is the epoch that has the best training loss.

        - best_valid_epoch: It is the epoch that has the best validation loss.

        - batch_idx_train: Used to writing statistics to tensorboard. It
                           contains number of batches trained so far across
                           epochs.

        - log_interval:  Print training loss if batch_idx % log_interval` is 0

        - reset_interval: Reset statistics if batch_idx % reset_interval is 0

        - valid_interval:  Run validation if batch_idx % valid_interval is 0
    """
    params = AttributeDict(
        {
            "best_train_loss": float("inf"),
            "best_valid_loss": float("inf"),
            "best_train_epoch": -1,
            "best_valid_epoch": -1,
            "batch_idx_train": 0,
            "log_interval": 100,  # 10: debug 100: train
            "reset_interval": 200,
            "valid_interval": 10000,
            # parameters for TTS
            "env_info": get_env_info(),
        }
    )

    return params


def load_checkpoint_if_available(
    params: AttributeDict,
    model: nn.Module,
    model_avg: nn.Module = None,
    optimizer: Optional[torch.optim.Optimizer] = None,
    scheduler: Optional[LRSchedulerType] = None,
) -> Optional[Dict[str, Any]]:
    """Load checkpoint from file.

    If params.start_batch is positive, it will load the checkpoint from
    `params.exp_dir/checkpoint-{params.start_batch}.pt`. Otherwise, if
    params.start_epoch is larger than 1, it will load the checkpoint from
    `params.start_epoch - 1`.

    Apart from loading state dict for `model` and `optimizer` it also updates
    `best_train_epoch`, `best_train_loss`, `best_valid_epoch`,
    and `best_valid_loss` in `params`.

    Args:
      params:
        The return value of :func:`get_params`.
      model:
        The training model.
      model_avg:
        The stored model averaged from the start of training.
      optimizer:
        The optimizer that we are using.
      scheduler:
        The scheduler that we are using.
    Returns:
      Return a dict containing previously saved training info.
    """
    if params.start_batch > 0:
        filename = params.exp_dir / f"checkpoint-{params.start_batch}.pt"
    elif params.start_epoch > 1:
        filename = params.exp_dir / f"epoch-{params.start_epoch-1}.pt"
    else:
        return None

    assert filename.is_file(), f"{filename} does not exist!"

    if isinstance(model, DDP):
        raise ValueError("load_checkpoint before DDP")

    saved_params = load_checkpoint(
        filename,
        model=model,
        model_avg=model_avg,
        optimizer=optimizer,
        scheduler=scheduler,
    )

    saved_stage = saved_params.get("train_stage", 0)
    if params.train_stage != saved_stage:
        # switch training stage
        if params.train_stage and saved_stage:  # switch between 1 and 2
            params.start_epoch = 1
            params.start_batch = 0
        else:
            # switch between 0 and 1/2
            assert params.num_epochs >= params.start_epoch
            params.batch_idx_train = saved_params["batch_idx_train"]

        for key in ["optimizer", "grad_scaler", "sampler"]:
            if key in saved_params:
                saved_params.pop(key)

        # when base on stage 0, we keep scheduler
        if saved_stage != 0:
            for key in ["scheduler"]:
                if key in saved_params:
                    saved_params.pop(key)

        best_train_filename = params.exp_dir / "best-train-loss.pt"
        if best_train_filename.is_file():
            copyfile(
                src=best_train_filename,
                dst=params.exp_dir / f"best-train-loss-stage{saved_stage}.pt",
            )

        best_valid_filename = params.exp_dir / "best-valid-loss.pt"
        if best_valid_filename.is_file():
            copyfile(
                src=best_valid_filename,
                dst=params.exp_dir / f"best-valid-loss-stage{saved_stage}.pt",
            )
    else:

        keys = [
            "best_train_epoch",
            "best_valid_epoch",
            "batch_idx_train",
            "best_train_loss",
            "best_valid_loss",
        ]
        for k in keys:
            params[k] = saved_params[k]

        if params.start_batch > 0:
            if "cur_epoch" in saved_params:
                params["start_epoch"] = saved_params["cur_epoch"]

    return saved_params


def save_checkpoint(
    params: AttributeDict,
    model: Union[nn.Module, DDP],
    model_avg: Optional[nn.Module] = None,
    optimizer: Optional[torch.optim.Optimizer] = None,
    scheduler: Optional[LRSchedulerType] = None,
    sampler: Optional[CutSampler] = None,
    scaler: Optional[GradScaler] = None,
    rank: int = 0,
) -> None:
    """Save model, optimizer, scheduler and training stats to file.

    Args:
      params:
        It is returned by :func:`get_params`.
      model:
        The training model.
      model_avg:
        The stored model averaged from the start of training.
      optimizer:
        The optimizer used in the training.
      sampler:
       The sampler for the training dataset.
      scaler:
        The scaler used for mix precision training.
    """
    if rank != 0:
        return
    filename = params.exp_dir / f"epoch-{params.cur_epoch}.pt"
    save_checkpoint_impl(
        filename=filename,
        model=model,
        model_avg=model_avg,
        params=params,
        optimizer=optimizer,
        scheduler=scheduler,
        sampler=sampler,
        scaler=scaler,
        rank=rank,
    )

    if params.best_train_epoch == params.cur_epoch:
        best_train_filename = params.exp_dir / "best-train-loss.pt"
        copyfile(src=filename, dst=best_train_filename)

    if params.best_valid_epoch == params.cur_epoch:
        best_valid_filename = params.exp_dir / "best-valid-loss.pt"
        copyfile(src=filename, dst=best_valid_filename)


def compute_loss(
    params: AttributeDict,
    model: Union[nn.Module, DDP],
    batch: dict,
    is_training: bool,
) -> Tuple[Tensor, MetricsTracker]:
    """
    Compute transducer loss given the model and its inputs.

    Args:
      params:
        Parameters for training. See :func:`get_params`.
      model:
        The model for training. It is an instance of Zipformer in our case.
      batch:
        A batch of data. See `lhotse.dataset.K2SpeechRecognitionDataset()`
        for the content in it.
      is_training:
        True for training. False for validation. When it is True, this
        function enables autograd during computation; when it is False, it
        disables autograd.
     warmup: a floating point value which increases throughout training;
        values >= 1.0 are fully warmed up and have all modules present.
    """
    device = (
        model.device
        if isinstance(model, DDP)
        else next(model.parameters()).device
    )
    # at entry, TextTokens is (N, P)
    text_tokens = batch["text_tokens"].to(device)
    text_tokens_lens = batch["text_tokens_lens"].to(device)
    assert text_tokens.ndim == 2

    audio_features = batch["audio_features"].to(device)
    audio_features_lens = batch["audio_features_lens"].to(device)
    assert audio_features.ndim == 3

    with torch.set_grad_enabled(is_training):
        predicts, loss, metrics = model(
            x=text_tokens,
            x_lens=text_tokens_lens,
            y=audio_features,
            y_lens=audio_features_lens,
            train_stage=params.train_stage,
            batch_idx_train=params.batch_idx_train,
        )

    assert loss.requires_grad == is_training

    info = MetricsTracker()
    with warnings.catch_warnings():
        warnings.simplefilter("ignore")
        info["frames"] = (audio_features_lens).sum().item()
        info["utterances"] = text_tokens.size(0)

    # Note: We use reduction=sum while computing the loss.
    info["loss"] = loss.detach().cpu().item()
    for metric in metrics:
        info[metric] = metrics[metric].detach().cpu().item()
    del metrics

    return predicts, loss, info


def compute_validation_loss(
    params: AttributeDict,
    model: Union[nn.Module, DDP],
    valid_dl: torch.utils.data.DataLoader,
    world_size: int = 1,
) -> MetricsTracker:
    """Run the validation process."""
    model.eval()
    tot_loss = MetricsTracker()

    for batch_idx, batch in enumerate(valid_dl):
        predicts, loss, loss_info = compute_loss(
            params=params,
            model=model,
            batch=batch,
            is_training=False,
        )
        assert loss.requires_grad is False
        tot_loss = tot_loss + loss_info

    if world_size > 1:
        tot_loss.reduce(loss.device)

    loss_value = tot_loss["loss"] / tot_loss["frames"]
    if loss_value < params.best_valid_loss:
        params.best_valid_epoch = params.cur_epoch
        params.best_valid_loss = loss_value

    if params.visualize:
        output_dir = Path(
            f"{params.exp_dir}/eval/step-{params.batch_idx_train:06d}"
        )
        output_dir.mkdir(parents=True, exist_ok=True)
        model.visualize(predicts, batch, output_dir=output_dir)

    return tot_loss


def train_one_epoch(
    params: AttributeDict,
    model: Union[nn.Module, DDP],
    optimizer: torch.optim.Optimizer,
    scheduler: LRSchedulerType,
    train_dl: torch.utils.data.DataLoader,
    valid_dl: torch.utils.data.DataLoader,
    rng: random.Random,
    scaler: GradScaler,
    model_avg: Optional[nn.Module] = None,
    tb_writer: Optional[SummaryWriter] = None,
    world_size: int = 1,
    rank: int = 0,
) -> None:
    """Train the model for one epoch.

    The training loss from the mean of all frames is saved in
    `params.train_loss`. It runs the validation process every
    `params.valid_interval` batches.

    Args:
      params:
        It is returned by :func:`get_params`.
      model:
        The model for training.
      optimizer:
        The optimizer we are using.
      scheduler:
        The learning rate scheduler, we call step() every step.
      train_dl:
        Dataloader for the training dataset.
      valid_dl:
        Dataloader for the validation dataset.
      rng:
        Random for selecting.
      scaler:
        The scaler used for mix precision training.
      model_avg:
        The stored model averaged from the start of training.
      tb_writer:
        Writer to write log messages to tensorboard.
      world_size:
        Number of nodes in DDP training. If it is 1, DDP is disabled.
      rank:
        The rank of the node in DDP training. If no DDP is used, it should
        be set to 0.
    """
    model.train()
    tot_loss = MetricsTracker()
    iter_dl = iter(train_dl)

    dtype, enabled = torch.float32, False
    if params.dtype in ["bfloat16", "bf16"]:
        dtype, enabled = torch.bfloat16, True
    elif params.dtype in ["float16", "fp16"]:
        dtype, enabled = torch.float16, True

<<<<<<< HEAD
    batch_idx = 0
    while True:
        try:
            batch = next(iter_dl)
        except StopIteration:
            logging.info("Reaches end of dataloader.")
            break

        batch_idx += 1

        params.batch_idx_train += 1
        batch_size = len(batch["text"])

        try:
            with torch.cuda.amp.autocast(dtype=dtype, enabled=enabled):
                _, loss, loss_info = compute_loss(
                    params=params,
                    model=model,
                    batch=batch,
                    is_training=True,
                )
            # summary stats
            tot_loss = (tot_loss * (1 - 1 / params.reset_interval)) + loss_info

            # NOTE: We use reduction==sum and loss is computed over utterances
            # in the batch and there is no normalization to it so far.

            scaler.scale(loss).backward()
            if params.batch_idx_train >= params.accumulate_grad_steps:
                if params.batch_idx_train % params.accumulate_grad_steps == 0:
                    if params.optimizer_name not in ["ScaledAdam", "Eve"]:
                        # Unscales the gradients of optimizer's assigned params in-place
                        scaler.unscale_(optimizer)
                        # Since the gradients of optimizer's assigned params are unscaled, clips as usual:
                        torch.nn.utils.clip_grad_norm_(model.parameters(), 1.0)

=======
    def evaluate():
        logging.info("Computing validation loss")
        with torch.cuda.amp.autocast(dtype=dtype):
            valid_info = compute_validation_loss(
                params=params,
                model=model,
                valid_dl=valid_dl,
                world_size=world_size,
            )
        model.train()
        logging.info(f"Epoch {params.cur_epoch}, validation: {valid_info}")
        logging.info(
            f"Maximum memory allocated so far is {torch.cuda.max_memory_allocated()//1000000}MB"
        )

        if tb_writer is not None:
            valid_info.write_summary(
                tb_writer, "train/valid_", params.batch_idx_train
            )

    if isinstance(model, torch.nn.parallel.DistributedDataParallel):
        model_context = model.join
    else:
        model_context = nullcontext
    
    with model_context():
        batch_idx = 0
        while True:
            try:
                batch = next(iter_dl)
            except StopIteration:
                logging.info("Reaches end of dataloader.")
                if params.batch_idx_train % params.accumulate_grad_steps:
>>>>>>> d975d2b4
                    scaler.step(optimizer)
                    scaler.update()
                    optimizer.zero_grad()
                break

            batch_idx += 1

            params.batch_idx_train += 1
            batch_size = len(batch["text"])

            try:
                with torch.cuda.amp.autocast(dtype=dtype, enabled=enabled):
                    _, loss, loss_info = compute_loss(
                        params=params,
                        model=model,
                        batch=batch,
                        is_training=True,
                    )
                # summary stats
                tot_loss = (tot_loss * (1 - 1 / params.reset_interval)) + loss_info * (1 / params.reset_interval)

                # NOTE: We use reduction==sum and loss is computed over utterances
                # in the batch and there is no normalization to it so far.

                scaler.scale(loss).backward()
                if params.batch_idx_train >= params.accumulate_grad_steps:
                    if params.batch_idx_train % params.accumulate_grad_steps == 0:
                        if params.optimizer_name not in ["ScaledAdam", "Eve"]:
                            # Unscales the gradients of optimizer's assigned params in-place
                            scaler.unscale_(optimizer)
                            # Since the gradients of optimizer's assigned params are unscaled, clips as usual:
                            torch.nn.utils.clip_grad_norm_(model.parameters(), 1.0)

                        scaler.step(optimizer)
                        scaler.update()
                        optimizer.zero_grad()

                        for k in range(params.accumulate_grad_steps):
                            if isinstance(scheduler, Eden):
                                scheduler.step_batch(params.batch_idx_train)
                            else:
                                scheduler.step()

                set_batch_count(model, params.batch_idx_train)
            except:  # noqa
                display_and_save_batch(batch, params=params)
                raise

            if params.average_period > 0:
                if (
                    rank == 0
                    and params.batch_idx_train > 0
                    and params.batch_idx_train % params.average_period == 0
                ):
                    update_averaged_model(
                        params=params,
                        model_cur=model,
                        model_avg=model_avg,
                    )

            if (
                params.batch_idx_train > 0
                and params.batch_idx_train % params.save_every_n == 0
            ):
                save_checkpoint_with_global_batch_idx(
                    out_dir=params.exp_dir,
                    global_batch_idx=params.batch_idx_train,
                    model=model,
                    model_avg=model_avg,
                    params=params,
                    optimizer=optimizer,
                    scheduler=scheduler,
                    sampler=train_dl.sampler,
                    scaler=scaler,
                    rank=rank,
                )
                remove_checkpoints(
                    out_dir=params.exp_dir,
                    topk=params.keep_last_k,
                    rank=rank,
                )

            if batch_idx % 100 == 0 and params.dtype in ["float16", "fp16"]:
                # If the grad scale was less than 1, try increasing it.    The _growth_interval
                # of the grad scaler is configurable, but we can't configure it to have different
                # behavior depending on the current grad scale.
                cur_grad_scale = scaler._scale.item()
                if cur_grad_scale < 1.0 or (
                    cur_grad_scale < 8.0 and batch_idx % 400 == 0
                ):
                    scaler.update(cur_grad_scale * 2.0)

                if cur_grad_scale < 0.01:
                    logging.warning(f"Grad scale is small: {cur_grad_scale}")
                if cur_grad_scale < 1.0e-05:
                    raise RuntimeError(
                        f"grad_scale is too small, exiting: {cur_grad_scale}"
                    )

            if batch_idx % params.log_interval == 0:
                cur_lr = scheduler.get_last_lr()[0]
                cur_grad_scale = (
                    scaler._scale.item()
                    if params.dtype in ["float16", "fp16"]
                    else 1.0
                )

                logging.info(
                    f"Epoch {params.cur_epoch}, "
                    f"batch {batch_idx}, train_loss[{loss_info}], "
                    f"tot_loss[{tot_loss}], "
                    f"batch size: {batch_size}, "
                    f"lr: {cur_lr:.2e}"
                    + (
                        f", grad_scale: {cur_grad_scale}"
                        if params.dtype in ["float16", "fp16"]
                        else ""
                    )
                )

                if tb_writer is not None:
                    tb_writer.add_scalar(
                        "train/learning_rate", cur_lr, params.batch_idx_train
                    )

<<<<<<< HEAD
        if params.batch_idx_train % params.valid_interval == 0:
            logging.info("Computing validation loss")
            with torch.cuda.amp.autocast(dtype=dtype):
                valid_info = compute_validation_loss(
                    params=params,
                    model=model,
                    valid_dl=valid_dl,
                    world_size=world_size,
                )
            model.train()
            logging.info(f"Epoch {params.cur_epoch}, validation: {valid_info}")
            logging.info(
                f"Maximum memory allocated so far is {torch.cuda.max_memory_allocated()//1000000}MB"
            )
=======
                    loss_info.write_summary(
                        tb_writer,
                        "train/current_",
                        params.batch_idx_train,
                    )
                    tot_loss.write_summary(
                        tb_writer, "train/tot_", params.batch_idx_train
                    )
                    tot_loss.write_summary(
                        tb_writer, "train/tot_", params.batch_idx_train
                    )
                    if params.dtype in ["float16", "fp16"]:
                        tb_writer.add_scalar(
                            "train/grad_scale",
                            cur_grad_scale,
                            params.batch_idx_train,
                        )

            if params.batch_idx_train % params.valid_interval == 0:
                evaluate()
>>>>>>> d975d2b4

            if tb_writer is not None:
                valid_info.write_summary(
                    tb_writer, "train/valid_", params.batch_idx_train
                )

    loss_value = tot_loss["loss"] / tot_loss["frames"]
    params.train_loss = loss_value
    if params.train_loss < params.best_train_loss:
        params.best_train_epoch = params.cur_epoch
        params.best_train_loss = params.train_loss


def filter_short_and_long_utterances(
    cuts: CutSet, min_duration: float, max_duration: float
) -> CutSet:
    def remove_short_and_long_utt(c: Cut):
        # Keep only utterances with duration between 0.6 second and 20 seconds
        if c.duration < min_duration or c.duration > max_duration:
            # logging.warning(
            #     f"Exclude cut with ID {c.id} from training. Duration: {c.duration}"
            # )
            return False
        return True

    cuts = cuts.filter(remove_short_and_long_utt)

    return cuts


def run(rank, world_size, args):
    """
    Args:
      rank:
        It is a value between 0 and `world_size-1`, which is
        passed automatically by `mp.spawn()` in :func:`main`.
        The node with rank 0 is responsible for saving checkpoint.
      world_size:
        Number of GPUs for DDP training.
      args:
        The return value of get_parser().parse_args()
    """
    params = get_params()
    params.update(vars(args))

    fix_random_seed(params.seed)
    rng = random.Random(params.seed)
    if world_size > 1:
        setup_dist(rank, world_size, params.master_port)

    setup_logger(f"{params.exp_dir}/log/log-train")
    logging.info("Training started")

    if args.tensorboard and rank == 0:
        if params.train_stage:
            tb_writer = SummaryWriter(
                log_dir=f"{params.exp_dir}/tensorboard_stage{params.train_stage}"
            )
        else:
            tb_writer = SummaryWriter(log_dir=f"{params.exp_dir}/tensorboard")
    else:
        tb_writer = None

    device = torch.device("cpu")
    if torch.cuda.is_available():
        device = torch.device("cuda", rank)
        # https://pytorch.org/docs/stable/notes/cuda.html#tensorfloat-32-tf32-on-ampere-devices
        torch.backends.cudnn.allow_tf32 = True
        torch.backends.cuda.matmul.allow_tf32 = True

    logging.info(f"Device: {device}")
    logging.info(params)

    logging.info("About to create model")
    model = get_model(params)
    with open(f"{params.exp_dir}/model.txt", "w") as f:
        print(model)
        print(model, file=f)

    num_param = sum([p.numel() for p in model.parameters()])
    logging.info(f"Number of model parameters: {num_param}")

    assert params.save_every_n >= params.average_period
    model_avg: Optional[nn.Module] = None
    if rank == 0 and params.average_period > 0:
        # model_avg is only used with rank 0
        model_avg = copy.deepcopy(model).to(torch.float64)

    assert params.start_epoch > 0, params.start_epoch
    checkpoints = load_checkpoint_if_available(
        params=params, model=model, model_avg=model_avg
    )

    model.to(device)
    if world_size > 1:
        logging.info("Using DDP")
        model = DDP(model, device_ids=[rank], find_unused_parameters=True)

    if params.train_stage:
        _model = model.module if isinstance(model, DDP) else model
        model_parameters = _model.stage_parameters(params.train_stage)
    else:
        model_parameters = model.parameters()

    if params.optimizer_name == "ScaledAdam":
        parameters_names = []
        if params.train_stage:  # != 0
            _model = model.module if isinstance(model, DDP) else model
            parameters_names.append(
                [
                    name_param_pair[0]
                    for name_param_pair in _model.stage_named_parameters(
                        params.train_stage
                    )
                ]
            )
        else:
            parameters_names.append(
                [
                    name_param_pair[0]
                    for name_param_pair in model.named_parameters()
                ]
            )

        optimizer = ScaledAdam(
            model_parameters,
            lr=params.base_lr,
            betas=(0.9, 0.95),
            clipping_scale=2.0,
            parameters_names=parameters_names,
            show_dominant_parameters=False,
            clipping_update_period=1000,
        )
    elif params.optimizer_name == "Eve":
        optimizer = Eve(
            model_parameters,
            lr=params.base_lr,
            betas=(0.9, 0.98),
            target_rms=0.1,
        )
    elif params.optimizer_name == "AdamW":
        optimizer = torch.optim.AdamW(
            model_parameters,
            lr=params.base_lr,
            betas=(0.9, 0.95),
            weight_decay=1e-2,
            eps=1e-8,
        )
    elif params.optimizer_name == "Adam":
        optimizer = torch.optim.Adam(
            model_parameters,
            lr=params.base_lr,
            betas=(0.9, 0.95),
            eps=1e-8,
        )
    else:
        raise NotImplementedError()

    scheduler = get_scheduler(params, optimizer)
    optimizer.zero_grad()

    if checkpoints and "optimizer" in checkpoints:
        logging.info("Loading optimizer state dict")
        optimizer.load_state_dict(checkpoints["optimizer"])

    if (
        checkpoints
        and "scheduler" in checkpoints
        and checkpoints["scheduler"] is not None
    ):
        logging.info("Loading scheduler state dict")
        scheduler.load_state_dict(checkpoints["scheduler"])

    if params.inf_check:
        register_inf_check_hooks(model)

    if params.start_batch > 0 and checkpoints and "sampler" in checkpoints:
        sampler_state_dict = checkpoints["sampler"]
    else:
        sampler_state_dict = None

    dataset = TtsDataModule(args)
    train_cuts = dataset.train_cuts()
    valid_cuts = dataset.dev_cuts()

    train_cuts = filter_short_and_long_utterances(
        train_cuts, params.filter_min_duration, params.filter_max_duration
    )
    valid_cuts = filter_short_and_long_utterances(
        valid_cuts, params.filter_min_duration, params.filter_max_duration
    )

    train_dl = dataset.train_dataloaders(
        train_cuts, sampler_state_dict=sampler_state_dict
    )
    valid_dl = dataset.valid_dataloaders(valid_cuts)

    if True:
        scan_pessimistic_batches_for_oom(
            model=model,
            train_dl=train_dl,
            optimizer=optimizer,
            params=params,
        )

    scaler = GradScaler(
        enabled=(params.dtype in ["fp16", "float16"]), init_scale=1.0
    )
    if checkpoints and "grad_scaler" in checkpoints:
        logging.info("Loading grad scaler state dict")
        scaler.load_state_dict(checkpoints["grad_scaler"])

    for epoch in range(params.start_epoch, params.num_epochs + 1):
        if isinstance(scheduler, Eden):
            scheduler.step_epoch(epoch - 1)

        fix_random_seed(params.seed + epoch - 1)
        train_dl.sampler.set_epoch(epoch - 1)

        if tb_writer is not None:
            tb_writer.add_scalar("train/epoch", epoch, params.batch_idx_train)

        params.cur_epoch = epoch

        train_one_epoch(
            params=params,
            model=model,
            model_avg=model_avg,
            optimizer=optimizer,
            scheduler=scheduler,
            train_dl=train_dl,
            valid_dl=valid_dl,
            rng=rng,
            scaler=scaler,
            tb_writer=tb_writer,
            world_size=world_size,
            rank=rank,
        )

        save_checkpoint(
            params=params,
            model=model,
            model_avg=model_avg,
            optimizer=optimizer,
            scheduler=scheduler,
            sampler=train_dl.sampler,
            scaler=scaler,
            rank=rank,
        )

    logging.info("Done!")

    if world_size > 1:
        torch.distributed.barrier()
        cleanup_dist()


def display_and_save_batch(
    batch: dict,
    params: AttributeDict,
) -> None:
    """Display the batch statistics and save the batch into disk.

    Args:
      batch:
        A batch of data. See `lhotse.dataset.K2SpeechRecognitionDataset()`
        for the content in it.
      params:
        Parameters for training. See :func:`get_params`.
    """
    from lhotse.utils import uuid4

    filename = f"{params.exp_dir}/batch-{uuid4()}.pt"
    logging.info(f"Saving batch to {filename}")
    torch.save(batch, filename)


def scan_pessimistic_batches_for_oom(
    model: Union[nn.Module, DDP],
    train_dl: torch.utils.data.DataLoader,
    optimizer: torch.optim.Optimizer,
    params: AttributeDict,
):
    from lhotse.dataset import find_pessimistic_batches

    logging.info(
        "Sanity check -- see if any of the batches in epoch 1 would cause OOM."
    )
    batches, crit_values = find_pessimistic_batches(train_dl.sampler)

    dtype = torch.float32
    if params.dtype in ["bfloat16", "bf16"]:
        dtype = torch.bfloat16
    elif params.dtype in ["float16", "fp16"]:
        dtype = torch.float16

    for criterion, cuts in batches.items():
        batch = train_dl.dataset[cuts]
        try:
            with torch.cuda.amp.autocast(dtype=dtype):
                _, loss, _ = compute_loss(
                    params=params,
                    model=model,
                    batch=batch,
                    is_training=True,
                )
            loss.backward()
            optimizer.zero_grad()
        except Exception as e:
            if "CUDA out of memory" in str(e):
                logging.error(
                    "Your GPU ran out of memory with the current "
                    "max_duration setting. We recommend decreasing "
                    "max_duration and trying again.\n"
                    f"Failing criterion: {criterion} "
                    f"(={crit_values[criterion]}) ..."
                )
            display_and_save_batch(batch, params=params)
            raise
        logging.info(
            f"Maximum memory allocated so far is {torch.cuda.max_memory_allocated()//1000000}MB"
        )


def main():
    parser = get_parser()
    TtsDataModule.add_arguments(parser)
    args = parser.parse_args()
    args.exp_dir = Path(args.exp_dir)

    world_size = args.world_size
    assert world_size >= 1
    if world_size > 1:
        mp.spawn(run, args=(world_size, args), nprocs=world_size, join=True)
    else:
        run(rank=0, world_size=1, args=args)


torch.set_num_threads(1)
torch.set_num_interop_threads(1)

if __name__ == "__main__":
    main()<|MERGE_RESOLUTION|>--- conflicted
+++ resolved
@@ -636,64 +636,6 @@
     elif params.dtype in ["float16", "fp16"]:
         dtype, enabled = torch.float16, True
 
-<<<<<<< HEAD
-    batch_idx = 0
-    while True:
-        try:
-            batch = next(iter_dl)
-        except StopIteration:
-            logging.info("Reaches end of dataloader.")
-            break
-
-        batch_idx += 1
-
-        params.batch_idx_train += 1
-        batch_size = len(batch["text"])
-
-        try:
-            with torch.cuda.amp.autocast(dtype=dtype, enabled=enabled):
-                _, loss, loss_info = compute_loss(
-                    params=params,
-                    model=model,
-                    batch=batch,
-                    is_training=True,
-                )
-            # summary stats
-            tot_loss = (tot_loss * (1 - 1 / params.reset_interval)) + loss_info
-
-            # NOTE: We use reduction==sum and loss is computed over utterances
-            # in the batch and there is no normalization to it so far.
-
-            scaler.scale(loss).backward()
-            if params.batch_idx_train >= params.accumulate_grad_steps:
-                if params.batch_idx_train % params.accumulate_grad_steps == 0:
-                    if params.optimizer_name not in ["ScaledAdam", "Eve"]:
-                        # Unscales the gradients of optimizer's assigned params in-place
-                        scaler.unscale_(optimizer)
-                        # Since the gradients of optimizer's assigned params are unscaled, clips as usual:
-                        torch.nn.utils.clip_grad_norm_(model.parameters(), 1.0)
-
-=======
-    def evaluate():
-        logging.info("Computing validation loss")
-        with torch.cuda.amp.autocast(dtype=dtype):
-            valid_info = compute_validation_loss(
-                params=params,
-                model=model,
-                valid_dl=valid_dl,
-                world_size=world_size,
-            )
-        model.train()
-        logging.info(f"Epoch {params.cur_epoch}, validation: {valid_info}")
-        logging.info(
-            f"Maximum memory allocated so far is {torch.cuda.max_memory_allocated()//1000000}MB"
-        )
-
-        if tb_writer is not None:
-            valid_info.write_summary(
-                tb_writer, "train/valid_", params.batch_idx_train
-            )
-
     if isinstance(model, torch.nn.parallel.DistributedDataParallel):
         model_context = model.join
     else:
@@ -707,7 +649,6 @@
             except StopIteration:
                 logging.info("Reaches end of dataloader.")
                 if params.batch_idx_train % params.accumulate_grad_steps:
->>>>>>> d975d2b4
                     scaler.step(optimizer)
                     scaler.update()
                     optimizer.zero_grad()
@@ -832,23 +773,6 @@
                     tb_writer.add_scalar(
                         "train/learning_rate", cur_lr, params.batch_idx_train
                     )
-
-<<<<<<< HEAD
-        if params.batch_idx_train % params.valid_interval == 0:
-            logging.info("Computing validation loss")
-            with torch.cuda.amp.autocast(dtype=dtype):
-                valid_info = compute_validation_loss(
-                    params=params,
-                    model=model,
-                    valid_dl=valid_dl,
-                    world_size=world_size,
-                )
-            model.train()
-            logging.info(f"Epoch {params.cur_epoch}, validation: {valid_info}")
-            logging.info(
-                f"Maximum memory allocated so far is {torch.cuda.max_memory_allocated()//1000000}MB"
-            )
-=======
                     loss_info.write_summary(
                         tb_writer,
                         "train/current_",
@@ -868,8 +792,19 @@
                         )
 
             if params.batch_idx_train % params.valid_interval == 0:
-                evaluate()
->>>>>>> d975d2b4
+              logging.info("Computing validation loss")
+              with torch.cuda.amp.autocast(dtype=dtype):
+                  valid_info = compute_validation_loss(
+                      params=params,
+                      model=model,
+                      valid_dl=valid_dl,
+                      world_size=world_size,
+                  )
+              model.train()
+              logging.info(f"Epoch {params.cur_epoch}, validation: {valid_info}")
+              logging.info(
+                  f"Maximum memory allocated so far is {torch.cuda.max_memory_allocated()//1000000}MB"
+              )
 
             if tb_writer is not None:
                 valid_info.write_summary(
